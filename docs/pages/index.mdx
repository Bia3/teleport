--- conflicted
+++ resolved
@@ -19,22 +19,17 @@
 
 Quickly see how Teleport works in one of our demo environments.
 
-<<<<<<< HEAD
-- [Browser Lab](https://play.instruqt.com/teleport/invite/imz8g1n1xzru): Try Teleport using our guided interactive labs.
-- [Docker Compose Lab](./try-out-teleport/docker-compose.mdx): Try Teleport locally using Docker Compose.
-- [Kubernetes Lab](./try-out-teleport/local-kubernetes.mdx): See how Teleport runs on Kubernetes with this local lab.
-=======
 - [Linux Server](./try-out-teleport/linux-server.mdx): Deploy Open Source
   Teleport on a Linux Server.
 - [Digital Ocean](./try-out-teleport/digitalocean.mdx): Use our 1-Click Digital
   Ocean droplet to set up Teleport quickly.
-- [Browser Labs](https://goteleport.com/labs/): Try Teleport using our guided
+- [Browser Labs](https://play.instruqt.com/teleport/invite/imz8g1n1xzru): Try Teleport using our guided
   interactive labs.
 - [Docker Compose Lab](./try-out-teleport/docker-compose.mdx): Try Teleport
   locally using Docker Compose.
 - [Kubernetes Lab](./try-out-teleport/local-kubernetes.mdx): See how Teleport
   runs on Kubernetes with this local lab.
->>>>>>> e6d2485d
+
 
 ## Choose an edition
 
