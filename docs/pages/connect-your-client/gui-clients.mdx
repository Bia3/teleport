--- conflicted
+++ resolved
@@ -295,8 +295,6 @@
 
 ![DynamoDB local connection in NoSQL Workbench](../../img/database-access/nosql-workbench-connection.png)
 
-<<<<<<< HEAD
-
 ## SQL Server Azure Data Studio
 
 In Azure Data Studio create a connection using your proxy's endpoint. This is
@@ -313,8 +311,7 @@
 
 Click Connect to connect.
 
-=======
->>>>>>> 18df826a
+
 ## SQL Server DBeaver
 
 In the DBeaver connection configuration menu, use your proxy's endpoint. This is
