--- conflicted
+++ resolved
@@ -21,15 +21,10 @@
 
 (!docs/pages/includes/edition-prereqs-tabs.mdx!)
 
-<<<<<<< HEAD
 (!docs/pages/includes/tctl.mdx!)
 
 <Tabs>
 <TabItem label="Docker">
-
-=======
-- (!docs/pages/includes/tctl.mdx!)
->>>>>>> 82b1b9b8
 - A Docker installation, which we will use to launch Grafana in a container. Alternatively, if you have another web application you'd like to protect with Application Access, you can use that instead.
 - A host where you will run the Teleport Application Service.
 </TabItem>
