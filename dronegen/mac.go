// Copyright 2021 Gravitational, Inc
//
// Licensed under the Apache License, Version 2.0 (the "License");
// you may not use this file except in compliance with the License.
// You may obtain a copy of the License at
//
//      http://www.apache.org/licenses/LICENSE-2.0
//
// Unless required by applicable law or agreed to in writing, software
// distributed under the License is distributed on an "AS IS" BASIS,
// WITHOUT WARRANTIES OR CONDITIONS OF ANY KIND, either express or implied.
// See the License for the specific language governing permissions and
// limitations under the License.

package main

import (
	"fmt"
	"path"
)

const (
	perBuildDir           = "/tmp/build-$DRONE_BUILD_NUMBER-$DRONE_BUILD_CREATED"
	perBuildToolchainsDir = perBuildDir + "/toolchains"
	perBuildCargoDir      = perBuildToolchainsDir + "/cargo"
	perBuildRustupDir     = perBuildToolchainsDir + "/rustup"
)

// escapedPreformatted returns expr wrapped in escaped backticks,
// resulting in Slack "preformatted" string, but safe to use in bash
// without triggering the command expansion.
// This is useful for use in Go backtick literals,
// where backticks can not be escaped in any way.
func escapedPreformatted(expr string) string {
	return fmt.Sprintf("\\`%s\\`", expr)
}

func newDarwinPipeline(name string) pipeline {
	p := newExecPipeline(name)
	p.Workspace.Path = path.Join("/tmp", name)
	p.Concurrency.Limit = 1
	p.Platform = platform{OS: "darwin", Arch: "amd64"}
	return p
}

func darwinPushPipeline() pipeline {
	b := buildType{os: "darwin", arch: "amd64"}
	p := newDarwinPipeline("push-build-darwin-amd64")
	p.Trigger = trigger{
		Event:  triggerRef{Include: []string{"push"}, Exclude: []string{"pull_request"}},
		Branch: triggerRef{Include: []string{"master", "branch/*", "zmb3/build-teleport-connect"}},
		Repo:   triggerRef{Include: []string{"gravitational/*"}},
	}
	p.Steps = []step{
		setUpExecStorageStep(p.Workspace.Path),
		{
			Name: "Check out code",
			Environment: map[string]value{
				"WORKSPACE_DIR":      {raw: p.Workspace.Path},
				"GITHUB_PRIVATE_KEY": {fromSecret: "GITHUB_PRIVATE_KEY"},
			},
			Commands: pushCheckoutCommandsDarwin(b),
		},
		installGoToolchainStep(),
		installRustToolchainStep(p.Workspace.Path),
		installNodeToolchainStep(p.Workspace.Path),
		{
			Name: "Build Mac artifacts",
			Environment: map[string]value{
				"GOPATH":        {raw: path.Join(p.Workspace.Path, "/go")},
				"GOCACHE":       {raw: path.Join(p.Workspace.Path, "/go/cache")},
				"OS":            {raw: "darwin"},
				"ARCH":          {raw: "amd64"},
				"WORKSPACE_DIR": {raw: p.Workspace.Path},

				// TODO(tcsc): remnove before merge
				"BUILDBOX_PASSWORD": {fromSecret: "BUILDBOX_PASSWORD"},

				// These credentials are necessary for the signing and notarization of
				// Teleport Connect, which is built in to the Electron tooling.
				// The rest of the mac artifacts are signed and notarized with gon
				// in the darwin pkg pipeline.
				"APPLE_USERNAME": {fromSecret: "APPLE_USERNAME"},
				"APPLE_PASSWORD": {fromSecret: "APPLE_PASSWORD"},
			},
			Commands: darwinTagBuildCommands(b, darwinBuildOptions{unlockKeychain: true}),
		},
		cleanUpToolchainsStep(p.Workspace.Path),
		cleanUpExecStorageStep(p.Workspace.Path),
		{
			Name:        "Send Slack notification (exec)",
			Environment: map[string]value{"SLACK_WEBHOOK_DEV_TELEPORT": {fromSecret: "SLACK_WEBHOOK_DEV_TELEPORT"}},
			Commands: []string{
				`
export DRONE_BUILD_LINK="${DRONE_SYSTEM_PROTO}://${DRONE_SYSTEM_HOSTNAME}/${DRONE_REPO_OWNER}/${DRONE_REPO_NAME}/${DRONE_BUILD_NUMBER}"
export GOOS=$(go env GOOS)
export GOARCH=$(go env GOARCH)
`,
				fmt.Sprintf(`
curl -sL -X POST -H 'Content-type: application/json' --data "{\"text\":\"Warning: %s artifact build failed for [%s] - please investigate immediately!\nBranch: %s\nCommit: %s\nLink: $DRONE_BUILD_LINK\"}" $SLACK_WEBHOOK_DEV_TELEPORT`,
					escapedPreformatted("${GOOS}-${GOARCH}"),
					escapedPreformatted("${DRONE_REPO_NAME}"),
					escapedPreformatted("${DRONE_BRANCH}"),
					escapedPreformatted("${DRONE_COMMIT_SHA}")),
			},
			When: &condition{Status: []string{"failure"}},
		},
	}
	return p
}

func darwinTagPipeline() pipeline {
	b := buildType{
		arch: "amd64",
		os:   "darwin",
	}
	p := newDarwinPipeline("build-darwin-amd64")
	p.Trigger = triggerTag
	p.Steps = []step{
		setUpExecStorageStep(p.Workspace.Path),
		{
			Name: "Check out code",
			Environment: map[string]value{
				"WORKSPACE_DIR":      {raw: p.Workspace.Path},
				"GITHUB_PRIVATE_KEY": {fromSecret: "GITHUB_PRIVATE_KEY"},
			},
			Commands: darwinTagCheckoutCommands(b),
		},
		installGoToolchainStep(),
		installRustToolchainStep(p.Workspace.Path),
		installNodeToolchainStep(p.Workspace.Path),
		{
			Name: "Build Mac release artifacts",
			Environment: map[string]value{
				"GOPATH":            {raw: path.Join(p.Workspace.Path, "/go")},
				"GOCACHE":           {raw: path.Join(p.Workspace.Path, "/go/cache")},
				"OS":                {raw: b.os},
				"ARCH":              {raw: b.arch},
				"WORKSPACE_DIR":     {raw: p.Workspace.Path},
				"BUILDBOX_PASSWORD": {fromSecret: "BUILDBOX_PASSWORD"},

				// These credentials are necessary for the signing and notarization of
				// Teleport Connect, which is built in to the Electron tooling.
				// The rest of the mac artifacts are signed and notarized with gon
				// in the darwin pkg pipeline.
				"APPLE_USERNAME": {fromSecret: "APPLE_USERNAME"},
				"APPLE_PASSWORD": {fromSecret: "APPLE_PASSWORD"},
			},
			Commands: darwinTagBuildCommands(b, darwinBuildOptions{unlockKeychain: true}),
		},
		{
			Name: "Copy Mac artifacts",
			Environment: map[string]value{
				"WORKSPACE_DIR": {raw: p.Workspace.Path},
			},
			Commands: darwinTagCopyPackageArtifactCommands(b),
		},
		{
			Name: "Upload to S3",
			Environment: map[string]value{
				"AWS_S3_BUCKET":         {fromSecret: "AWS_S3_BUCKET"},
				"AWS_ACCESS_KEY_ID":     {fromSecret: "AWS_ACCESS_KEY_ID"},
				"AWS_SECRET_ACCESS_KEY": {fromSecret: "AWS_SECRET_ACCESS_KEY"},
				"AWS_REGION":            {raw: "us-west-2"},
				"WORKSPACE_DIR":         {raw: p.Workspace.Path},
			},
			Commands: darwinUploadToS3Commands(),
		},
		{
			Name:     "Register artifacts",
			Commands: tagCreateReleaseAssetCommands(b, "", nil),
			Failure:  "ignore",
			Environment: map[string]value{
				"WORKSPACE_DIR": {raw: p.Workspace.Path},
				"RELEASES_CERT": {fromSecret: "RELEASES_CERT_STAGING"},
				"RELEASES_KEY":  {fromSecret: "RELEASES_KEY_STAGING"},
			},
		},
		cleanUpToolchainsStep(p.Workspace.Path),
		cleanUpExecStorageStep(p.Workspace.Path),
	}
	return p
}

func pushCheckoutCommandsDarwin(b buildType) []string {
	commands := []string{
		`set -u`,
		`mkdir -p $WORKSPACE_DIR/go/src/github.com/gravitational/teleport`,
		`cd $WORKSPACE_DIR/go/src/github.com/gravitational/teleport`,
		`git clone https://github.com/gravitational/${DRONE_REPO_NAME}.git .`,
		`git checkout ${DRONE_TAG:-$DRONE_COMMIT}`,
	}

	// clone github.com/gravitational/webapps for the Teleport Connect source code
	if b.hasTeleportConnect() {
		commands = append(commands,
			`mkdir -p $WORKSPACE_DIR/go/src/github.com/gravitational/webapps`,
			`cd $WORKSPACE_DIR/go/src/github.com/gravitational/webapps`,
			`git clone https://github.com/gravitational/webapps.git .`,
			`git checkout $(go run $WORKSPACE_DIR/go/src/github.com/gravitational/teleport/build.assets/tooling/cmd/get-webapps-version/main.go)`,
			`cd $WORKSPACE_DIR/go/src/github.com/gravitational/teleport`,
		)
	}

	commands = append(commands,
		// fetch enterprise submodules
		// suppressing the newline on the end of the private key makes git operations fail on MacOS
		// with an error like 'Load key "/path/.ssh/id_rsa": invalid format'
		`mkdir -m 0700 $WORKSPACE_DIR/.ssh && echo "$GITHUB_PRIVATE_KEY" > $WORKSPACE_DIR/.ssh/id_rsa && chmod 600 $WORKSPACE_DIR/.ssh/id_rsa`,
		`ssh-keyscan -H github.com > $WORKSPACE_DIR/.ssh/known_hosts 2>/dev/null`,
		`chmod 600 $WORKSPACE_DIR/.ssh/known_hosts`,
		`GIT_SSH_COMMAND='ssh -i $WORKSPACE_DIR/.ssh/id_rsa -o UserKnownHostsFile=$WORKSPACE_DIR/.ssh/known_hosts -F /dev/null' git submodule update --init e`,
		// this is allowed to fail because pre-4.3 Teleport versions don't use the webassets submodule
		`GIT_SSH_COMMAND='ssh -i $WORKSPACE_DIR/.ssh/id_rsa -o UserKnownHostsFile=$WORKSPACE_DIR/.ssh/known_hosts -F /dev/null' git submodule update --init --recursive webassets || true`,
		`rm -rf $WORKSPACE_DIR/.ssh`,
		`mkdir -p $WORKSPACE_DIR/go/cache`,
	)

	return commands
}

func setUpExecStorageStep(path string) step {
	return step{
		Name:        "Set up exec runner storage",
		Environment: map[string]value{"WORKSPACE_DIR": {raw: path}},
		Commands: []string{
			"set -u",
			"mkdir -p $WORKSPACE_DIR",
			"chmod -R u+rw $WORKSPACE_DIR",
			"rm -rf $WORKSPACE_DIR/go $WORKSPACE_DIR/.ssh",
		},
	}
}

func installGoToolchainStep() step {
	return step{
		Name: "Install Go Toolchain",
		Environment: map[string]value{
			"RUNTIME": goRuntime,
		},
		Commands: []string{
			`set -u`,
			`mkdir -p ` + perBuildToolchainsDir,
			`curl --silent -O https://dl.google.com/go/$RUNTIME.darwin-amd64.tar.gz`,
			`tar -C  ` + perBuildToolchainsDir + ` -xzf $RUNTIME.darwin-amd64.tar.gz`,
			`rm -rf $RUNTIME.darwin-amd64.tar.gz`,
		},
	}
}

func installRustToolchainStep(path string) step {
	return step{
		Name:        "Install Rust Toolchain",
		Environment: map[string]value{"WORKSPACE_DIR": {raw: path}},
		Commands: []string{
			`set -u`,
			`export PATH=/Users/$(whoami)/.cargo/bin:$PATH`, // use the system-installed rustup to install our custom Rust version
			`mkdir -p ` + perBuildToolchainsDir,
			`export RUST_VERSION=$(make -C $WORKSPACE_DIR/go/src/github.com/gravitational/teleport/build.assets print-rust-version)`,
			`export CARGO_HOME=` + perBuildCargoDir,
			`export RUST_HOME=$CARGO_HOME`,
			`export RUSTUP_HOME=` + perBuildRustupDir,
			`rustup toolchain install $RUST_VERSION`,
		},
	}
}

func installNodeToolchainStep(workspacePath string) step {
	return step{
		Name:        "Install Node Toolchain",
		Environment: map[string]value{"WORKSPACE_DIR": {raw: workspacePath}},
		Commands: []string{
			`set -u`,
			`export NODE_VERSION=$(make -C $WORKSPACE_DIR/go/src/github.com/gravitational/teleport/build.assets print-node-version)`,
			`export TOOLCHAIN_DIR=` + perBuildToolchainsDir,
			`export NODE_DIR=$TOOLCHAIN_DIR/node-v$NODE_VERSION-darwin-x64`,
			`mkdir -p $TOOLCHAIN_DIR`,
			`curl --silent -O https://nodejs.org/dist/v$NODE_VERSION/node-v$NODE_VERSION-darwin-x64.tar.gz`,
			`tar -C $TOOLCHAIN_DIR -xzf node-v$NODE_VERSION-darwin-x64.tar.gz`,
			`rm -f node-v$NODE_VERSION-darwin-x64.tar.gz`,
			`export PATH=$NODE_DIR/bin:$PATH`,
			`corepack enable yarn`,
			`echo Node reporting version $(node --version)`,
			`echo Yarn reporting version $(yarn --version)`,
		},
	}
}

func cleanUpToolchainsStep(path string) step {
	return step{
		Name:        "Clean up toolchains (post)",
		Environment: map[string]value{"WORKSPACE_DIR": {raw: path}},
		When: &condition{
			Status: []string{"success", "failure"},
		},
		Commands: []string{
			`set -u`,
			`export PATH=/Users/$(whoami)/.cargo/bin:$PATH`,
			`export CARGO_HOME=` + perBuildToolchainsDir,
			`export RUST_HOME=$CARGO_HOME`,
			`export RUSTUP_HOME=` + perBuildRustupDir,
			`export RUST_VERSION=$(make -C $WORKSPACE_DIR/go/src/github.com/gravitational/teleport/build.assets print-rust-version)`,
			`cd $WORKSPACE_DIR/go/src/github.com/gravitational/teleport`,
			// clean up the rust toolchain even though we're about to delete the directory
			// this ensures we don't leave behind a broken link
			`rustup override unset`,
			`rustup toolchain uninstall $RUST_VERSION`,
			`rm -rf ` + perBuildToolchainsDir,
		},
	}
}

func cleanUpExecStorageStep(path string) step {
	return step{
		Name:        "Clean up exec runner storage (post)",
		Environment: map[string]value{"WORKSPACE_DIR": {raw: path}},
		Commands: []string{
			`set -u`,
			`chmod -R u+rw $WORKSPACE_DIR`,
			`rm -rf $WORKSPACE_DIR/go $WORKSPACE_DIR/.ssh`,
		},
	}
}

func darwinTagCheckoutCommands(b buildType) []string {
	return append(
		pushCheckoutCommandsDarwin(b),
		`mkdir -p $WORKSPACE_DIR/go/artifacts`,
		`echo "${DRONE_TAG##v}" > $WORKSPACE_DIR/go/.version.txt`,
		`cat $WORKSPACE_DIR/go/.version.txt`,
	)
}

type darwinBuildOptions struct {
	unlockKeychain bool
}

func darwinTagBuildCommands(b buildType, opts darwinBuildOptions) []string {
	commands := []string{
		`set -u`,
		`echo HOME=$${HOME}`,
		`export HOME=/Users/$(whoami)`,
		`export TOOLCHAIN_DIR=` + perBuildToolchainsDir,
		`export NODE_VERSION=$(make -C $WORKSPACE_DIR/go/src/github.com/gravitational/teleport/build.assets print-node-version)`,
		`export RUST_VERSION=$(make -C $WORKSPACE_DIR/go/src/github.com/gravitational/teleport/build.assets print-rust-version)`,
		`export CARGO_HOME=` + perBuildCargoDir,
		`export RUST_HOME=$CARGO_HOME`,
		`export RUSTUP_HOME=` + perBuildRustupDir,
		`export NODE_HOME=$TOOLCHAIN_DIR/node-v$NODE_VERSION-darwin-x64`,
		`export PATH=$TOOLCHAIN_DIR/go/bin:$CARGO_HOME/bin:/Users/build/.cargo/bin:$NODE_HOME/bin:$PATH`,
		`cd $WORKSPACE_DIR/go/src/github.com/gravitational/teleport`,
		`rustup override set $RUST_VERSION`,
<<<<<<< HEAD
=======
		`make clean release OS=$OS ARCH=$ARCH TOUCHID=yes`,
>>>>>>> f984976d
	}

	if opts.unlockKeychain {
		commands = append(commands,
			`security unlock-keychain -p $${BUILDBOX_PASSWORD} login.keychain`,
			`security find-identity -v`,
		)
	}

	commands = append(commands, `make clean release OS=$OS ARCH=$ARCH`)

	if b.hasTeleportConnect() {
		commands = append(commands,
			`cd $WORKSPACE_DIR/go/src/github.com/gravitational/webapps`,
			`yarn install --frozen-lockfile && yarn build-term && yarn package-term`,
		)
	}

	return commands
}

func darwinTagCopyPackageArtifactCommands(b buildType) []string {
	commands := []string{
		`set -u`,
		`cd $WORKSPACE_DIR/go/src/github.com/gravitational/teleport`,
		// copy release archives to artifact directory
		`cp teleport*.tar.gz $WORKSPACE_DIR/go/artifacts`,
		`cp e/teleport-ent*.tar.gz $WORKSPACE_DIR/go/artifacts`,
	}

	// copy Teleport Connect artifacts
	if b.hasTeleportConnect() {
		commands = append(commands,
			`cd $WORKSPACE_DIR/go/src/github.com/gravitational/webapps/packages/teleterm/build/release`,
			`cp "Teleport Connect Preview*.dmg" $WORKSPACE_DIR/go/artifacts`,
		)
	}

	// generate checksums
	commands = append(commands,
		`cd $WORKSPACE_DIR/go/artifacts && for FILE in teleport*.tar.gz; do shasum -a 256 $FILE > $FILE.sha256; done && ls -l`,
	)
	if b.hasTeleportConnect() {
		commands = append(commands,
			`cd $WORKSPACE_DIR/go/artifacts && for FILE in "Teleport Connect Preview*.dmg"; do shasum -a 256 $FILE > $FILE.sha256; done && ls -l`,
		)
	}

	return commands
}

func darwinUploadToS3Commands() []string {
	return []string{
		`set -u`,
		`cd $WORKSPACE_DIR/go/artifacts`,
		`aws s3 sync . s3://$AWS_S3_BUCKET/teleport/tag/${DRONE_TAG##v}`,
	}
}<|MERGE_RESOLUTION|>--- conflicted
+++ resolved
@@ -48,7 +48,7 @@
 	p := newDarwinPipeline("push-build-darwin-amd64")
 	p.Trigger = trigger{
 		Event:  triggerRef{Include: []string{"push"}, Exclude: []string{"pull_request"}},
-		Branch: triggerRef{Include: []string{"master", "branch/*", "zmb3/build-teleport-connect"}},
+		Branch: triggerRef{Include: []string{"master", "branch/*"}},
 		Repo:   triggerRef{Include: []string{"gravitational/*"}},
 	}
 	p.Steps = []step{
@@ -72,18 +72,8 @@
 				"OS":            {raw: "darwin"},
 				"ARCH":          {raw: "amd64"},
 				"WORKSPACE_DIR": {raw: p.Workspace.Path},
-
-				// TODO(tcsc): remnove before merge
-				"BUILDBOX_PASSWORD": {fromSecret: "BUILDBOX_PASSWORD"},
-
-				// These credentials are necessary for the signing and notarization of
-				// Teleport Connect, which is built in to the Electron tooling.
-				// The rest of the mac artifacts are signed and notarized with gon
-				// in the darwin pkg pipeline.
-				"APPLE_USERNAME": {fromSecret: "APPLE_USERNAME"},
-				"APPLE_PASSWORD": {fromSecret: "APPLE_PASSWORD"},
-			},
-			Commands: darwinTagBuildCommands(b, darwinBuildOptions{unlockKeychain: true}),
+			},
+			Commands: darwinTagBuildCommands(b, darwinBuildOptions{unlockKeychain: false}),
 		},
 		cleanUpToolchainsStep(p.Workspace.Path),
 		cleanUpExecStorageStep(p.Workspace.Path),
@@ -350,10 +340,6 @@
 		`export PATH=$TOOLCHAIN_DIR/go/bin:$CARGO_HOME/bin:/Users/build/.cargo/bin:$NODE_HOME/bin:$PATH`,
 		`cd $WORKSPACE_DIR/go/src/github.com/gravitational/teleport`,
 		`rustup override set $RUST_VERSION`,
-<<<<<<< HEAD
-=======
-		`make clean release OS=$OS ARCH=$ARCH TOUCHID=yes`,
->>>>>>> f984976d
 	}
 
 	if opts.unlockKeychain {
