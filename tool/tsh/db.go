--- conflicted
+++ resolved
@@ -1110,14 +1110,10 @@
 		out.addLocalProxyWithTunnel(formatKeyPolicyReason(tc.PrivateKeyPolicy))
 	}
 
-<<<<<<< HEAD
-	if tc.TLSRoutingConnUpgradeRequired && tc.DoesDatabseUseWebProxyHostPort(*route) {
-=======
 	// When Proxy is behind a load balancer and the database requires the web
 	// port, a local proxy must be used so the TLS routing request can be
 	// upgraded, regardless whether Proxy is in single or separate port mode.
 	if tc.TLSRoutingConnUpgradeRequired && tc.DoesDatabaseUseWebProxyHostPort(*route) {
->>>>>>> 0cde85eb
 		out.addLocalProxy("Teleport Proxy is behind a load balancer")
 	}
 
