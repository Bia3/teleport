/*
Copyright 2020-2021 Gravitational, Inc.

Licensed under the Apache License, Version 2.0 (the "License");
you may not use this file except in compliance with the License.
You may obtain a copy of the License at

    http://www.apache.org/licenses/LICENSE-2.0

Unless required by applicable law or agreed to in writing, software
distributed under the License is distributed on an "AS IS" BASIS,
WITHOUT WARRANTIES OR CONDITIONS OF ANY KIND, either express or implied.
See the License for the specific language governing permissions and
limitations under the License.
*/

package main

import (
	"encoding/base64"
	"fmt"
	"net"
	"os"
	"sort"
	"strings"

	"github.com/ghodss/yaml"
	"github.com/gravitational/teleport/api/client/proto"
	"github.com/gravitational/teleport/api/types"
	"github.com/gravitational/teleport/lib/client"
	dbprofile "github.com/gravitational/teleport/lib/client/db"
	"github.com/gravitational/teleport/lib/client/db/dbcmd"
	"github.com/gravitational/teleport/lib/defaults"
	"github.com/gravitational/teleport/lib/services"
	"github.com/gravitational/teleport/lib/srv/alpnproxy/common"
	"github.com/gravitational/teleport/lib/tlsca"
	"github.com/gravitational/teleport/lib/utils"
	"github.com/gravitational/trace"
)

// onListDatabases implements "tsh db ls" command.
func onListDatabases(cf *CLIConf) error {
	tc, err := makeClient(cf, false)
	if err != nil {
		return trace.Wrap(err)
	}
	var databases []types.Database
	err = client.RetryWithRelogin(cf.Context, tc, func() error {
		databases, err = tc.ListDatabases(cf.Context, nil /* custom filter */)
		return trace.Wrap(err)
	})
	if err != nil {
		if utils.IsPredicateError(err) {
			return trace.Wrap(utils.PredicateError{Err: err})
		}
		return trace.Wrap(err)
	}

	proxy, err := tc.ConnectToProxy(cf.Context)
	if err != nil {
		return trace.Wrap(err)
	}

	cluster, err := proxy.ConnectToCurrentCluster(cf.Context, false)
	if err != nil {
		return trace.Wrap(err)
	}
	defer cluster.Close()

	// Retrieve profile to be able to show which databases user is logged into.
	profile, err := client.StatusCurrent(cf.HomePath, cf.Proxy, cf.IdentityFileIn)
	if err != nil {
		return trace.Wrap(err)
	}

	// get roles and traits. default to the set from profile, try to get up-to-date version from server point of view.
	roles := profile.Roles
	traits := profile.Traits

	// GetCurrentUser() may not be implemented, fail gracefully.
	user, err := cluster.GetCurrentUser(cf.Context)
	if err == nil {
		roles = user.GetRoles()
		traits = user.GetTraits()
	} else {
		log.Debugf("Failed to fetch current user information: %v.", err)
	}

	// get the role definition for all roles of user.
	// this may only fail if the role which we are looking for does not exist, or we don't have access to it.
	// example scenario when this may happen:
	// 1. we have set of roles [foo bar] from profile.
	// 2. the cluster is remote and maps the [foo, bar] roles to single role [guest]
	// 3. the remote cluster doesn't implement GetCurrentUser(), so we have no way to learn of [guest].
	// 4. services.FetchRoles([foo bar], ..., ...) fails as [foo bar] does not exist on remote cluster.
	roleSet, err := services.FetchRoles(roles, cluster, traits)
	if err != nil {
		log.Debugf("Failed to fetch user roles: %v.", err)
	}

	sort.Slice(databases, func(i, j int) bool {
		return databases[i].GetName() < databases[j].GetName()
	})

	activeDatabases, err := profile.DatabasesForCluster(tc.SiteName)
	if err != nil {
		return trace.Wrap(err)
	}
	return trace.Wrap(showDatabases(cf.SiteName, databases, activeDatabases, roleSet, cf.Format, cf.Verbose))
}

// onDatabaseLogin implements "tsh db login" command.
func onDatabaseLogin(cf *CLIConf) error {
	tc, err := makeClient(cf, false)
	if err != nil {
		return trace.Wrap(err)
	}
	database, err := getDatabase(cf, tc, cf.DatabaseService)
	if err != nil {
		return trace.Wrap(err)
	}
	err = databaseLogin(cf, tc, tlsca.RouteToDatabase{
		ServiceName: cf.DatabaseService,
		Protocol:    database.GetProtocol(),
		Username:    cf.DatabaseUser,
		Database:    cf.DatabaseName,
	}, false)
	if err != nil {
		return trace.Wrap(err)
	}
	return nil
}

func databaseLogin(cf *CLIConf, tc *client.TeleportClient, db tlsca.RouteToDatabase, quiet bool) error {
	log.Debugf("Fetching database access certificate for %s on cluster %v.", db, tc.SiteName)
	// When generating certificate for MongoDB access, database username must
	// be encoded into it. This is required to be able to tell which database
	// user to authenticate the connection as.
	if db.Protocol == defaults.ProtocolMongoDB && db.Username == "" {
		return trace.BadParameter("please provide the database user name using --db-user flag")
	}
	if db.Protocol == defaults.ProtocolRedis && db.Username == "" {
		// Default to "default" in the same way as Redis does. We need the username to check access on our side.
		// ref: https://redis.io/commands/auth
		db.Username = defaults.DefaultRedisUsername
	}

	profile, err := client.StatusCurrent(cf.HomePath, cf.Proxy, cf.IdentityFileIn)
	if err != nil {
		return trace.Wrap(err)
	}

<<<<<<< HEAD
	var key *client.Key
	if err = client.RetryWithRelogin(cf.Context, tc, func() error {
		key, err = tc.IssueUserCertsWithMFA(cf.Context, client.ReissueParams{
			RouteToCluster: tc.SiteName,
			RouteToDatabase: proto.RouteToDatabase{
				ServiceName: db.ServiceName,
				Protocol:    db.Protocol,
				Username:    db.Username,
				Database:    db.Database,
			},
			AccessRequests: profile.ActiveRequests.AccessRequests,
		})
		return trace.Wrap(err)
	}); err != nil {
		return trace.Wrap(err)
	}

	if err = tc.LocalAgent().AddDatabaseKey(key); err != nil {
		return trace.Wrap(err)
=======
	// Identity files themselves act as the database credentials (if any), so
	// don't bother fetching new certs.
	if profile.IsVirtual {
		log.Info("Note: already logged in due to an identity file (`-i ...`); will only update database config files.")
	} else {
		var key *client.Key
		if err = client.RetryWithRelogin(cf.Context, tc, func() error {
			key, err = tc.IssueUserCertsWithMFA(cf.Context, client.ReissueParams{
				RouteToCluster: tc.SiteName,
				RouteToDatabase: proto.RouteToDatabase{
					ServiceName: db.ServiceName,
					Protocol:    db.Protocol,
					Username:    db.Username,
					Database:    db.Database,
				},
				AccessRequests: profile.ActiveRequests.AccessRequests,
			})
			return trace.Wrap(err)
		}); err != nil {
			return trace.Wrap(err)
		}
		if err = tc.LocalAgent().AddDatabaseKey(key); err != nil {
			return trace.Wrap(err)
		}
>>>>>>> 0591c599
	}

	// Refresh the profile.
	profile, err = client.StatusCurrent(cf.HomePath, cf.Proxy, cf.IdentityFileIn)
	if err != nil {
		return trace.Wrap(err)
	}
	// Update the database-specific connection profile file.
	err = dbprofile.Add(tc, db, *profile)
	if err != nil {
		return trace.Wrap(err)
	}
	// Print after-connect message.
	if !quiet {
		fmt.Println(formatDatabaseConnectMessage(cf.SiteName, db))
		return nil
	}
	return nil
}

// onDatabaseLogout implements "tsh db logout" command.
func onDatabaseLogout(cf *CLIConf) error {
	tc, err := makeClient(cf, false)
	if err != nil {
		return trace.Wrap(err)
	}
	profile, err := client.StatusCurrent(cf.HomePath, cf.Proxy, cf.IdentityFileIn)
	if err != nil {
		return trace.Wrap(err)
	}
	activeDatabases, err := profile.DatabasesForCluster(tc.SiteName)
	if err != nil {
		return trace.Wrap(err)
	}

	if profile.IsVirtual {
		log.Info("Note: an identity file is in use (`-i ...`); will only update database config files.")
	}

	var logout []tlsca.RouteToDatabase
	// If database name wasn't given on the command line, log out of all.
	if cf.DatabaseService == "" {
		logout = activeDatabases
	} else {
		for _, db := range activeDatabases {
			if db.ServiceName == cf.DatabaseService {
				logout = append(logout, db)
			}
		}
		if len(logout) == 0 {
			return trace.BadParameter("Not logged into database %q",
				tc.DatabaseService)
		}
	}
	for _, db := range logout {
		if err := databaseLogout(tc, db, profile.IsVirtual); err != nil {
			return trace.Wrap(err)
		}
	}
	if len(logout) == 1 {
		fmt.Println("Logged out of database", logout[0].ServiceName)
	} else {
		fmt.Println("Logged out of all databases")
	}
	return nil
}

func databaseLogout(tc *client.TeleportClient, db tlsca.RouteToDatabase, virtual bool) error {
	// First remove respective connection profile.
	err := dbprofile.Delete(tc, db)
	if err != nil {
		return trace.Wrap(err)
	}

	// Then remove the certificate from the keystore, but only for real
	// profiles.
	if !virtual {
		err = tc.LogoutDatabase(db.ServiceName)
		if err != nil {
			return trace.Wrap(err)
		}
	}
	return nil
}

// onDatabaseEnv implements "tsh db env" command.
func onDatabaseEnv(cf *CLIConf) error {
	tc, err := makeClient(cf, false)
	if err != nil {
		return trace.Wrap(err)
	}
	database, err := pickActiveDatabase(cf)
	if err != nil {
		return trace.Wrap(err)
	}
	env, err := dbprofile.Env(tc, *database)
	if err != nil {
		return trace.Wrap(err)
	}

	format := strings.ToLower(cf.Format)
	switch format {
	case dbFormatText, "":
		for k, v := range env {
			fmt.Printf("export %v=%v\n", k, v)
		}
	case dbFormatJSON, dbFormatYAML:
		out, err := serializeDatabaseEnvironment(env, format)
		if err != nil {
			return trace.Wrap(err)
		}
		fmt.Println(out)
	default:
		return trace.BadParameter("unsupported format %q", cf.Format)
	}

	return nil
}

func serializeDatabaseEnvironment(env map[string]string, format string) (string, error) {
	var out []byte
	var err error
	if format == dbFormatJSON {
		out, err = utils.FastMarshalIndent(env, "", "  ")
	} else {
		out, err = yaml.Marshal(env)
	}
	return string(out), trace.Wrap(err)
}

// onDatabaseConfig implements "tsh db config" command.
func onDatabaseConfig(cf *CLIConf) error {
	tc, err := makeClient(cf, false)
	if err != nil {
		return trace.Wrap(err)
	}
	profile, err := client.StatusCurrent(cf.HomePath, cf.Proxy, cf.IdentityFileIn)
	if err != nil {
		return trace.Wrap(err)
	}
	database, err := pickActiveDatabase(cf)
	if err != nil {
		return trace.Wrap(err)
	}
	rootCluster, err := tc.RootClusterName()
	if err != nil {
		return trace.Wrap(err)
	}
	// Postgres proxy listens on web proxy port while MySQL proxy listens on
	// a separate port due to the specifics of the protocol.
	var host string
	var port int
	switch database.Protocol {
	case defaults.ProtocolPostgres, defaults.ProtocolCockroachDB:
		host, port = tc.PostgresProxyHostPort()
	case defaults.ProtocolMySQL:
		host, port = tc.MySQLProxyHostPort()
	case defaults.ProtocolMongoDB, defaults.ProtocolRedis, defaults.ProtocolSQLServer, defaults.ProtocolSnowflake:
		host, port = tc.WebProxyHostPort()
	default:
		return trace.BadParameter("unknown database protocol: %q", database)
	}

	format := strings.ToLower(cf.Format)
	switch format {
	case dbFormatCommand:
		cmd, err := dbcmd.NewCmdBuilder(tc, profile, database, rootCluster,
			dbcmd.WithPrintFormat(),
			dbcmd.WithLogger(log),
		).GetConnectCommand()
		if err != nil {
			return trace.Wrap(err)
		}
		fmt.Println(strings.Join(cmd.Env, " "), cmd.Path, strings.Join(cmd.Args[1:], " "))
	case dbFormatJSON, dbFormatYAML:
		configInfo := &dbConfigInfo{
			database.ServiceName, host, port, database.Username,
			database.Database, profile.CACertPathForCluster(rootCluster),
			profile.DatabaseCertPathForCluster(tc.SiteName, database.ServiceName),
			profile.KeyPath(),
		}
		out, err := serializeDatabaseConfig(configInfo, format)
		if err != nil {
			return trace.Wrap(err)
		}
		fmt.Println(out)
	default:
		fmt.Printf(`Name:      %v
Host:      %v
Port:      %v
User:      %v
Database:  %v
CA:        %v
Cert:      %v
Key:       %v
`,
			database.ServiceName, host, port, database.Username,
			database.Database, profile.CACertPathForCluster(rootCluster),
			profile.DatabaseCertPathForCluster(tc.SiteName, database.ServiceName), profile.KeyPath())
	}
	return nil
}

type dbConfigInfo struct {
	Name     string `json:"name"`
	Host     string `json:"host"`
	Port     int    `json:"port"`
	User     string `json:"user,omitempty"`
	Database string `json:"database,omitempty"`
	CA       string `json:"ca"`
	Cert     string `json:"cert"`
	Key      string `json:"key"`
}

func serializeDatabaseConfig(configInfo *dbConfigInfo, format string) (string, error) {
	var out []byte
	var err error
	if format == dbFormatJSON {
		out, err = utils.FastMarshalIndent(configInfo, "", "  ")
	} else {
		out, err = yaml.Marshal(configInfo)
	}
	return string(out), trace.Wrap(err)
}

// maybeStartLocalProxy starts local TLS ALPN proxy if needed depending on the
// connection scenario and returns a list of options to use in the connect
// command.
func maybeStartLocalProxy(cf *CLIConf, tc *client.TeleportClient, profile *client.ProfileStatus, db *tlsca.RouteToDatabase,
	database types.Database, cluster string,
) ([]dbcmd.ConnectCommandFunc, error) {
	// Snowflake only works in the local tunnel mode.
	localProxyTunnel := cf.LocalProxyTunnel
	if db.Protocol == defaults.ProtocolSnowflake {
		localProxyTunnel = true
	}
	// Local proxy is started if TLS routing is enabled, or if this is a SQL
	// Server connection which always requires a local proxy.
	if !tc.TLSRoutingEnabled && db.Protocol != defaults.ProtocolSQLServer {
		return []dbcmd.ConnectCommandFunc{}, nil
	}

	log.Debugf("Starting local proxy")

	listener, err := net.Listen("tcp", "localhost:0")
	if err != nil {
		return nil, trace.Wrap(err)
	}

	opts, err := prepareLocalProxyOptions(&localProxyConfig{
		cliConf:          cf,
		teleportClient:   tc,
		profile:          profile,
		routeToDatabase:  db,
		database:         database,
		listener:         listener,
		localProxyTunnel: localProxyTunnel,
	})
	if err != nil {
		return nil, trace.Wrap(err)
	}

	lp, err := mkLocalProxy(cf.Context, opts)
	if err != nil {
		return nil, trace.Wrap(err)
	}

	go func() {
		defer listener.Close()
		if err := lp.Start(cf.Context); err != nil {
			log.WithError(err).Errorf("Failed to start local proxy")
		}
	}()

	addr, err := utils.ParseAddr(lp.GetAddr())
	if err != nil {
		return nil, trace.Wrap(err)
	}

	// When connecting over TLS, psql only validates hostname against presented
	// certificate's DNS names. As such, connecting to 127.0.0.1 will fail
	// validation, so connect to localhost.
	host := "localhost"
	return []dbcmd.ConnectCommandFunc{
		dbcmd.WithLocalProxy(host, addr.Port(0), profile.CACertPathForCluster(cluster)),
	}, nil
}

// localProxyConfig is an argument pack used in prepareLocalProxyOptions().
type localProxyConfig struct {
	cliConf          *CLIConf
	teleportClient   *client.TeleportClient
	profile          *client.ProfileStatus
	routeToDatabase  *tlsca.RouteToDatabase
	database         types.Database
	listener         net.Listener
	localProxyTunnel bool
}

// prepareLocalProxyOptions created localProxyOpts needed to create local proxy from localProxyConfig.
func prepareLocalProxyOptions(arg *localProxyConfig) (localProxyOpts, error) {
	// If user requested no client auth, open an authenticated tunnel using
	// client cert/key of the database.
	certFile := arg.cliConf.LocalProxyCertFile
	keyFile := arg.cliConf.LocalProxyKeyFile
	if certFile == "" && arg.localProxyTunnel {
		certFile = arg.profile.DatabaseCertPathForCluster(arg.cliConf.SiteName, arg.routeToDatabase.ServiceName)
		keyFile = arg.profile.KeyPath()
	}

	opts := localProxyOpts{
		proxyAddr: arg.teleportClient.WebProxyAddr,
		listener:  arg.listener,
		protocols: []common.Protocol{common.Protocol(arg.routeToDatabase.Protocol)},
		insecure:  arg.cliConf.InsecureSkipVerify,
		certFile:  certFile,
		keyFile:   keyFile,
	}

	// For SQL Server connections, local proxy must be configured with the
	// client certificate that will be used to route connections.
	if arg.routeToDatabase.Protocol == defaults.ProtocolSQLServer {
		opts.certFile = arg.profile.DatabaseCertPathForCluster("", arg.routeToDatabase.ServiceName)
		opts.keyFile = arg.profile.KeyPath()
	}

	// To set correct MySQL server version DB proxy needs additional protocol.
	if !arg.localProxyTunnel && arg.routeToDatabase.Protocol == defaults.ProtocolMySQL {
		if arg.database == nil {
			var err error
			arg.database, err = getDatabase(arg.cliConf, arg.teleportClient, arg.routeToDatabase.ServiceName)
			if err != nil {
				return localProxyOpts{}, trace.Wrap(err)
			}
		}

		mysqlServerVersionProto := mySQLVersionToProto(arg.database)
		if mysqlServerVersionProto != "" {
			opts.protocols = append(opts.protocols, common.Protocol(mysqlServerVersionProto))
		}
	}

	return opts, nil
}

// mySQLVersionToProto returns base64 encoded MySQL server version with MySQL protocol prefix.
// If version is not set in the past database an empty string is returned.
func mySQLVersionToProto(database types.Database) string {
	version := database.GetMySQLServerVersion()
	if version == "" {
		return ""
	}

	versionBase64 := base64.StdEncoding.EncodeToString([]byte(version))

	// Include MySQL server version
	return string(common.ProtocolMySQLWithVerPrefix) + versionBase64
}

// onDatabaseConnect implements "tsh db connect" command.
func onDatabaseConnect(cf *CLIConf) error {
	tc, err := makeClient(cf, false)
	if err != nil {
		return trace.Wrap(err)
	}
	profile, err := client.StatusCurrent(cf.HomePath, cf.Proxy, cf.IdentityFileIn)
	if err != nil {
		return trace.Wrap(err)
	}
	routeToDatabase, database, err := getDatabaseInfo(cf, tc, cf.DatabaseService)
	if err != nil {
		return trace.Wrap(err)
	}
	// Check is cert is still valid or DB connection requires MFA. If yes trigger db login logic.
	relogin, err := needRelogin(cf, tc, routeToDatabase, profile)
	if err != nil {
		return trace.Wrap(err)
	}
	if relogin {
		if err := databaseLogin(cf, tc, *routeToDatabase, true); err != nil {
			return trace.Wrap(err)
		}
	}

	key, err := tc.LocalAgent().GetCoreKey()
	if err != nil {
		return trace.Wrap(err)
	}
	rootClusterName, err := key.RootClusterName()
	if err != nil {
		return trace.Wrap(err)
	}

	opts, err := maybeStartLocalProxy(cf, tc, profile, routeToDatabase, database, rootClusterName)
	if err != nil {
		return trace.Wrap(err)
	}
	opts = append(opts, dbcmd.WithLogger(log))
	cmd, err := dbcmd.NewCmdBuilder(tc, profile, routeToDatabase, rootClusterName, opts...).GetConnectCommand()
	if err != nil {
		return trace.Wrap(err)
	}
	log.Debug(cmd.String())
	cmd.Stdout = os.Stdout
	cmd.Stderr = os.Stderr
	cmd.Stdin = os.Stdin
	err = cmd.Run()
	if err != nil {
		return trace.Wrap(err)
	}
	return nil
}

// getDatabaseInfo fetches information about the database from tsh profile is DB is active in profile. Otherwise,
// the ListDatabases endpoint is called.
func getDatabaseInfo(cf *CLIConf, tc *client.TeleportClient, dbName string) (*tlsca.RouteToDatabase, types.Database, error) {
	database, err := pickActiveDatabase(cf)
	if err == nil {
		return database, nil, nil
	}
	if !trace.IsNotFound(err) {
		return nil, nil, trace.Wrap(err)
	}
	db, err := getDatabase(cf, tc, dbName)
	if err != nil {
		return nil, nil, trace.Wrap(err)
	}
	return &tlsca.RouteToDatabase{
		ServiceName: db.GetName(),
		Protocol:    db.GetProtocol(),
		Username:    cf.DatabaseUser,
		Database:    cf.DatabaseName,
	}, db, nil
}

func getDatabase(cf *CLIConf, tc *client.TeleportClient, dbName string) (types.Database, error) {
	var databases []types.Database
	err := client.RetryWithRelogin(cf.Context, tc, func() error {
		allDatabases, err := tc.ListDatabases(cf.Context, &proto.ListResourcesRequest{
			Namespace:           tc.Namespace,
			PredicateExpression: fmt.Sprintf(`name == "%s"`, dbName),
		})
		// Kept for fallback in case an older auth does not apply filters.
		// DELETE IN 11.0.0
		for _, database := range allDatabases {
			if database.GetName() == dbName {
				databases = append(databases, database)
			}
		}
		return trace.Wrap(err)
	})
	if err != nil {
		return nil, trace.Wrap(err)
	}
	if len(databases) == 0 {
		return nil, trace.NotFound(
			"database %q not found, use '%v' to see registered databases", dbName, formatDatabaseListCommand(cf.SiteName))
	}
	return databases[0], nil
}

func needRelogin(cf *CLIConf, tc *client.TeleportClient, database *tlsca.RouteToDatabase, profile *client.ProfileStatus) (bool, error) {
	found := false
	activeDatabases, err := profile.DatabasesForCluster(tc.SiteName)
	if err != nil {
		return false, trace.Wrap(err)
	}

	for _, v := range activeDatabases {
		if v.ServiceName == database.ServiceName {
			found = true
		}
	}
	// database not found in active list of databases.
	if !found {
		return true, nil
	}

	// For database protocols where database username is encoded in client certificate like Mongo
	// check if the command line dbUser matches the encoded username in database certificate.
	userChanged, err := dbInfoHasChanged(cf, profile.DatabaseCertPathForCluster(tc.SiteName, database.ServiceName))
	if err != nil {
		return false, trace.Wrap(err)
	}
	if userChanged {
		return true, nil
	}

	// Call API and check is a user needs to use MFA to connect to the database.
	mfaRequired, err := isMFADatabaseAccessRequired(cf, tc, database)
	if err != nil {
		return false, trace.Wrap(err)
	}
	return mfaRequired, nil
}

// dbInfoHasChanged checks if cliConf.DatabaseUser or cliConf.DatabaseName info has changed in the user database certificate.
func dbInfoHasChanged(cf *CLIConf, certPath string) (bool, error) {
	if cf.DatabaseUser == "" && cf.DatabaseName == "" {
		return false, nil
	}

	buff, err := os.ReadFile(certPath)
	if err != nil {
		return false, trace.Wrap(err)
	}
	cert, err := tlsca.ParseCertificatePEM(buff)
	if err != nil {
		return false, trace.Wrap(err)
	}
	identity, err := tlsca.FromSubject(cert.Subject, cert.NotAfter)
	if err != nil {
		return false, trace.Wrap(err)
	}

	if cf.DatabaseUser != "" && cf.DatabaseUser != identity.RouteToDatabase.Username {
		log.Debugf("Will reissue database certificate for user %s (was %s)", cf.DatabaseUser, identity.RouteToDatabase.Username)
		return true, nil
	}
	if cf.DatabaseName != "" && cf.DatabaseName != identity.RouteToDatabase.Database {
		log.Debugf("Will reissue database certificate for database name %s (was %s)", cf.DatabaseName, identity.RouteToDatabase.Database)
		return true, nil
	}
	return false, nil
}

// isMFADatabaseAccessRequired calls the IsMFARequired endpoint in order to get from user roles if access to the database
// requires MFA.
func isMFADatabaseAccessRequired(cf *CLIConf, tc *client.TeleportClient, database *tlsca.RouteToDatabase) (bool, error) {
	proxy, err := tc.ConnectToProxy(cf.Context)
	if err != nil {
		return false, trace.Wrap(err)
	}
	cluster, err := proxy.ConnectToCluster(cf.Context, tc.SiteName, true)
	if err != nil {
		return false, trace.Wrap(err)
	}
	defer cluster.Close()

	dbParam := proto.RouteToDatabase{
		ServiceName: database.ServiceName,
		Protocol:    database.Protocol,
		Username:    database.Username,
		Database:    database.Database,
	}
	mfaResp, err := cluster.IsMFARequired(cf.Context, &proto.IsMFARequiredRequest{
		Target: &proto.IsMFARequiredRequest_Database{
			Database: &dbParam,
		},
	})
	if err != nil {
		return false, trace.Wrap(err)
	}
	return mfaResp.GetRequired(), nil
}

// pickActiveDatabase returns the database the current profile is logged into.
//
// If logged into multiple databases, returns an error unless one specified
// explicitly via --db flag.
func pickActiveDatabase(cf *CLIConf) (*tlsca.RouteToDatabase, error) {
	profile, err := client.StatusCurrent(cf.HomePath, cf.Proxy, cf.IdentityFileIn)
	if err != nil {
		return nil, trace.Wrap(err)
	}

	activeDatabases, err := profile.DatabasesForCluster(cf.SiteName)
	if err != nil {
		return nil, trace.Wrap(err)
	}

	if len(activeDatabases) == 0 {
		return nil, trace.NotFound("Please login using 'tsh db login' first")
	}

	name := cf.DatabaseService
	if name == "" {
		if len(activeDatabases) > 1 {
			var services []string
			for _, database := range activeDatabases {
				services = append(services, database.ServiceName)
			}
			return nil, trace.BadParameter("Multiple databases are available (%v), please specify one using CLI argument",
				strings.Join(services, ", "))
		}
		name = activeDatabases[0].ServiceName
	}
	for _, db := range activeDatabases {
		if db.ServiceName == name {
			// If database user or name were provided on the CLI,
			// override the default ones.
			if cf.DatabaseUser != "" {
				db.Username = cf.DatabaseUser
			}
			if cf.DatabaseName != "" {
				db.Database = cf.DatabaseName
			}
			return &db, nil
		}
	}
	return nil, trace.NotFound("Not logged into database %q", name)
}

func formatDatabaseListCommand(clusterFlag string) string {
	if clusterFlag == "" {
		return "tsh db ls"
	}
	return fmt.Sprintf("tsh db ls --cluster=%v", clusterFlag)
}

func formatDatabaseConfigCommand(clusterFlag string, db tlsca.RouteToDatabase) string {
	if clusterFlag == "" {
		return fmt.Sprintf("tsh db config --format=cmd %v", db.ServiceName)
	}
	return fmt.Sprintf("tsh db config --cluster=%v --format=cmd %v", clusterFlag, db.ServiceName)
}

func formatDatabaseConnectMessage(clusterFlag string, db tlsca.RouteToDatabase) string {
	connectCommand := formatConnectCommand(clusterFlag, db)
	configCommand := formatDatabaseConfigCommand(clusterFlag, db)

	return fmt.Sprintf(`
Connection information for database "%v" has been saved.

You can now connect to it using the following command:

  %v

Or view the connect command for the native database CLI client:

  %v

`,
		db.ServiceName,
		utils.Color(utils.Yellow, connectCommand),
		utils.Color(utils.Yellow, configCommand))
}

const (
	// dbFormatText prints database configuration in text format.
	dbFormatText = "text"
	// dbFormatCommand prints database connection command.
	dbFormatCommand = "cmd"
	// dbFormatJSON prints database info as JSON.
	dbFormatJSON = "json"
	// dbFormatYAML prints database info as YAML.
	dbFormatYAML = "yaml"
)<|MERGE_RESOLUTION|>--- conflicted
+++ resolved
@@ -150,27 +150,6 @@
 		return trace.Wrap(err)
 	}
 
-<<<<<<< HEAD
-	var key *client.Key
-	if err = client.RetryWithRelogin(cf.Context, tc, func() error {
-		key, err = tc.IssueUserCertsWithMFA(cf.Context, client.ReissueParams{
-			RouteToCluster: tc.SiteName,
-			RouteToDatabase: proto.RouteToDatabase{
-				ServiceName: db.ServiceName,
-				Protocol:    db.Protocol,
-				Username:    db.Username,
-				Database:    db.Database,
-			},
-			AccessRequests: profile.ActiveRequests.AccessRequests,
-		})
-		return trace.Wrap(err)
-	}); err != nil {
-		return trace.Wrap(err)
-	}
-
-	if err = tc.LocalAgent().AddDatabaseKey(key); err != nil {
-		return trace.Wrap(err)
-=======
 	// Identity files themselves act as the database credentials (if any), so
 	// don't bother fetching new certs.
 	if profile.IsVirtual {
@@ -195,7 +174,6 @@
 		if err = tc.LocalAgent().AddDatabaseKey(key); err != nil {
 			return trace.Wrap(err)
 		}
->>>>>>> 0591c599
 	}
 
 	// Refresh the profile.
